import {
  AxeroIcon,
  BookstackIcon,
  ClickupIcon,
  ConfluenceIcon,
  DiscourseIcon,
  Document360Icon,
  DropboxIcon,
  FileIcon,
  GithubIcon,
  GitlabIcon,
  GlobeIcon,
  GmailIcon,
  GongIcon,
  GoogleDriveIcon,
  GoogleSitesIcon,
  GuruIcon,
  HubSpotIcon,
  JiraIcon,
  LinearIcon,
  LoopioIcon,
  NotionIcon,
  ProductboardIcon,
  RequestTrackerIcon,
  R2Icon,
  SalesforceIcon,
  SharepointIcon,
  TeamsIcon,
  SlabIcon,
  SlackIcon,
  ZendeskIcon,
  ZulipIcon,
  MediaWikiIcon,
  WikipediaIcon,
  AsanaIcon,
  S3Icon,
  OCIStorageIcon,
  GoogleStorageIcon,
  ColorSlackIcon,
<<<<<<< HEAD
  MondayIcon,
=======
  XenforoIcon,
>>>>>>> fffb9c15
} from "@/components/icons/icons";
import { ValidSources } from "./types";
import {
  DanswerDocument,
  SourceCategory,
  SourceMetadata,
} from "./search/interfaces";
import { Persona } from "@/app/admin/assistants/interfaces";

interface PartialSourceMetadata {
  icon: React.FC<{ size?: number; className?: string }>;
  displayName: string;
  category: SourceCategory;
  docs?: string;
}

type SourceMap = {
  [K in ValidSources]: PartialSourceMetadata;
};

const SOURCE_METADATA_MAP: SourceMap = {
  web: {
    icon: GlobeIcon,
    displayName: "Web",
    category: SourceCategory.Other,
    docs: "https://docs.danswer.dev/connectors/web",
  },
  file: {
    icon: FileIcon,
    displayName: "File",
    category: SourceCategory.Storage,
    docs: "https://docs.danswer.dev/connectors/file",
  },
  slack: {
    icon: ColorSlackIcon,
    displayName: "Slack",
    category: SourceCategory.Messaging,
    docs: "https://docs.danswer.dev/connectors/slack",
  },
  gmail: {
    icon: GmailIcon,
    displayName: "Gmail",
    category: SourceCategory.Messaging,
    docs: "https://docs.danswer.dev/connectors/gmail/overview",
  },
  google_drive: {
    icon: GoogleDriveIcon,
    displayName: "Google Drive",
    category: SourceCategory.Storage,
    docs: "https://docs.danswer.dev/connectors/google_drive/overview",
  },
  github: {
    icon: GithubIcon,
    displayName: "Github",
    category: SourceCategory.CodeRepository,
    docs: "https://docs.danswer.dev/connectors/github",
  },
  gitlab: {
    icon: GitlabIcon,
    displayName: "Gitlab",
    category: SourceCategory.CodeRepository,
    docs: "https://docs.danswer.dev/connectors/gitlab",
  },
  confluence: {
    icon: ConfluenceIcon,
    displayName: "Confluence",
    category: SourceCategory.Wiki,
    docs: "https://docs.danswer.dev/connectors/confluence",
  },
  jira: {
    icon: JiraIcon,
    displayName: "Jira",
    category: SourceCategory.ProjectManagement,
    docs: "https://docs.danswer.dev/connectors/jira",
  },
  notion: {
    icon: NotionIcon,
    displayName: "Notion",
    category: SourceCategory.Wiki,
    docs: "https://docs.danswer.dev/connectors/notion",
  },
  zendesk: {
    icon: ZendeskIcon,
    displayName: "Zendesk",
    category: SourceCategory.CustomerSupport,
    docs: "https://docs.danswer.dev/connectors/zendesk",
  },
  gong: {
    icon: GongIcon,
    displayName: "Gong",
    category: SourceCategory.Other,
    docs: "https://docs.danswer.dev/connectors/gong",
  },
  linear: {
    icon: LinearIcon,
    displayName: "Linear",
    category: SourceCategory.ProjectManagement,
    docs: "https://docs.danswer.dev/connectors/linear",
  },
  productboard: {
    icon: ProductboardIcon,
    displayName: "Productboard",
    category: SourceCategory.ProjectManagement,
    docs: "https://docs.danswer.dev/connectors/productboard",
  },
  slab: {
    icon: SlabIcon,
    displayName: "Slab",
    category: SourceCategory.Wiki,
    docs: "https://docs.danswer.dev/connectors/slab",
  },
  zulip: {
    icon: ZulipIcon,
    displayName: "Zulip",
    category: SourceCategory.Messaging,
    docs: "https://docs.danswer.dev/connectors/zulip",
  },
  guru: {
    icon: GuruIcon,
    displayName: "Guru",
    category: SourceCategory.Wiki,
    docs: "https://docs.danswer.dev/connectors/guru",
  },
  hubspot: {
    icon: HubSpotIcon,
    displayName: "HubSpot",
    category: SourceCategory.CustomerSupport,
    docs: "https://docs.danswer.dev/connectors/hubspot",
  },
  document360: {
    icon: Document360Icon,
    displayName: "Document360",
    category: SourceCategory.Wiki,
    docs: "https://docs.danswer.dev/connectors/document360",
  },
  bookstack: {
    icon: BookstackIcon,
    displayName: "BookStack",
    category: SourceCategory.Wiki,
    docs: "https://docs.danswer.dev/connectors/bookstack",
  },
  google_sites: {
    icon: GoogleSitesIcon,
    displayName: "Google Sites",
    category: SourceCategory.Wiki,
    docs: "https://docs.danswer.dev/connectors/google_sites",
  },
  loopio: {
    icon: LoopioIcon,
    displayName: "Loopio",
    category: SourceCategory.Other,
  },
  dropbox: {
    icon: DropboxIcon,
    displayName: "Dropbox",
    category: SourceCategory.Storage,
    docs: "https://docs.danswer.dev/connectors/dropbox",
  },
  salesforce: {
    icon: SalesforceIcon,
    displayName: "Salesforce",
    category: SourceCategory.CustomerSupport,
    docs: "https://docs.danswer.dev/connectors/salesforce",
  },
  sharepoint: {
    icon: SharepointIcon,
    displayName: "Sharepoint",
    category: SourceCategory.Storage,
    docs: "https://docs.danswer.dev/connectors/sharepoint",
  },
  teams: {
    icon: TeamsIcon,
    displayName: "Teams",
    category: SourceCategory.Messaging,
    docs: "https://docs.danswer.dev/connectors/teams",
  },
  discourse: {
    icon: DiscourseIcon,
    displayName: "Discourse",
    category: SourceCategory.Messaging,
    docs: "https://docs.danswer.dev/connectors/discourse",
  },
  axero: {
    icon: AxeroIcon,
    displayName: "Axero",
    category: SourceCategory.Wiki,
    docs: "https://docs.danswer.dev/connectors/axero",
  },
  wikipedia: {
    icon: WikipediaIcon,
    displayName: "Wikipedia",
    category: SourceCategory.Wiki,
    docs: "https://docs.danswer.dev/connectors/wikipedia",
  },
  asana: {
    icon: AsanaIcon,
    displayName: "Asana",
    category: SourceCategory.ProjectManagement,
    docs: "https://docs.danswer.dev/connectors/asana",
  },
  mediawiki: {
    icon: MediaWikiIcon,
    displayName: "MediaWiki",
    category: SourceCategory.Wiki,
    docs: "https://docs.danswer.dev/connectors/mediawiki",
  },
  requesttracker: {
    icon: RequestTrackerIcon,
    displayName: "Request Tracker",
    category: SourceCategory.CustomerSupport,
    docs: "https://docs.danswer.dev/connectors/requesttracker",
  },
  clickup: {
    icon: ClickupIcon,
    displayName: "Clickup",
    category: SourceCategory.ProjectManagement,
    docs: "https://docs.danswer.dev/connectors/clickup",
  },
  monday_com: {
    icon: MondayIcon,
    displayName: "Monday.com",
    category: SourceCategory.ProjectManagement,
    docs: "",
  },
  s3: {
    icon: S3Icon,
    displayName: "S3",
    category: SourceCategory.Storage,
    docs: "https://docs.danswer.dev/connectors/s3",
  },
  r2: {
    icon: R2Icon,
    displayName: "R2",
    category: SourceCategory.Storage,
    docs: "https://docs.danswer.dev/connectors/r2",
  },
  oci_storage: {
    icon: OCIStorageIcon,
    displayName: "Oracle Storage",
    category: SourceCategory.Storage,
    docs: "https://docs.danswer.dev/connectors/oci_storage",
  },
  google_cloud_storage: {
    icon: GoogleStorageIcon,
    displayName: "Google Storage",
    category: SourceCategory.Storage,
    docs: "https://docs.danswer.dev/connectors/google_storage",
  },
  xenforo: {
    icon: XenforoIcon,
    displayName: "Xenforo",
    category: SourceCategory.Messaging,
  },
  ingestion_api: {
    icon: GlobeIcon,
    displayName: "Ingestion",
    category: SourceCategory.Other,
  },
  // currently used for the Internet Search tool docs, which is why
  // a globe is used
  not_applicable: {
    icon: GlobeIcon,
    displayName: "Not Applicable",
    category: SourceCategory.Other,
  },
} as SourceMap;

function fillSourceMetadata(
  partialMetadata: PartialSourceMetadata,
  internalName: ValidSources
): SourceMetadata {
  return {
    internalName: internalName,
    ...partialMetadata,
    adminUrl: `/admin/connectors/${internalName}`,
  };
}

export function getSourceMetadata(sourceType: ValidSources): SourceMetadata {
  const response = fillSourceMetadata(
    SOURCE_METADATA_MAP[sourceType],
    sourceType
  );

  return response;
}

export function listSourceMetadata(): SourceMetadata[] {
  /* This gives back all the viewable / common sources, primarily for 
  display in the Add Connector page */
  const entries = Object.entries(SOURCE_METADATA_MAP)
    .filter(
      ([source, _]) => source !== "not_applicable" && source != "ingestion_api"
    )
    .map(([source, metadata]) => {
      return fillSourceMetadata(metadata, source as ValidSources);
    });
  return entries;
}

export function getSourceDocLink(sourceType: ValidSources): string | null {
  return SOURCE_METADATA_MAP[sourceType].docs || null;
}
export const isValidSource = (sourceType: string) => {
  return Object.keys(SOURCE_METADATA_MAP).includes(sourceType);
};

export function getSourceDisplayName(sourceType: ValidSources): string | null {
  return getSourceMetadata(sourceType).displayName;
}

export function getSourceMetadataForSources(sources: ValidSources[]) {
  return sources.map((source) => getSourceMetadata(source));
}

export function getSourcesForPersona(persona: Persona): ValidSources[] {
  const personaSources: ValidSources[] = [];
  persona.document_sets.forEach((documentSet) => {
    documentSet.cc_pair_descriptors.forEach((ccPair) => {
      if (!personaSources.includes(ccPair.connector.source)) {
        personaSources.push(ccPair.connector.source);
      }
    });
  });
  return personaSources;
}

function stripTrailingSlash(str: string) {
  if (str.substr(-1) === "/") {
    return str.substr(0, str.length - 1);
  }
  return str;
}<|MERGE_RESOLUTION|>--- conflicted
+++ resolved
@@ -37,11 +37,8 @@
   OCIStorageIcon,
   GoogleStorageIcon,
   ColorSlackIcon,
-<<<<<<< HEAD
   MondayIcon,
-=======
   XenforoIcon,
->>>>>>> fffb9c15
 } from "@/components/icons/icons";
 import { ValidSources } from "./types";
 import {
