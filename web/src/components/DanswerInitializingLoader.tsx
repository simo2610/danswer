--- conflicted
+++ resolved
@@ -10,13 +10,8 @@
       <Logo height={96} width={96} className="mx-auto mb-3" />
       <p className="text-lg font-bold">
         Initializing{" "}
-<<<<<<< HEAD
         {settings?.enterpriseSettings?.application_name ?? "Scientifica Answer"}
-      </Bold>
-=======
-        {settings?.enterpriseSettings?.application_name ?? "Danswer"}
       </p>
->>>>>>> 1fb4cdfc
     </div>
   );
 }