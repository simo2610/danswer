--- conflicted
+++ resolved
@@ -82,13 +82,8 @@
           className="flex flex-col mt-12 items-center justify-center w-full"
           key={"onyxVersion"}
         >
-<<<<<<< HEAD
           <h2 className="text-xs text-text w-52 font-medium pb-2">
             Scientifica Answer version: {combinedSettings.webVersion}
-=======
-          <h2 className="text-xs text-text/40 w-52 font-medium">
-            Onyx version: {combinedSettings.webVersion}
->>>>>>> 1f2af373
           </h2>
         </div>
       )}
