--- conflicted
+++ resolved
@@ -39,41 +39,6 @@
   return (
     <div className="text-text-settings-sidebar pl-0">
       <nav className="space-y-2">
-<<<<<<< HEAD
-        <div className="w-full justify-center mb-4 flex">
-          <div className="w-52">
-            <Link
-              className="flex flex-col"
-              href={
-                settings && settings.default_page === "chat"
-                  ? "/chat"
-                  : "/search"
-              }
-            >
-              <div className="max-w-[200px] w-full flex gap-x-1 my-auto">
-                <div className="flex-none mb-auto">
-                  <Logo />
-                </div>
-                <div className="flex-grow min-w-0 my-auto">
-                  {enterpriseSettings && enterpriseSettings.application_name ? (
-                    <div className="w-full">
-                      <HeaderTitle backgroundToggled={true}>
-                        {enterpriseSettings.application_name}
-                      </HeaderTitle>
-                      {!NEXT_PUBLIC_DO_NOT_USE_TOGGLE_OFF_DANSWER_POWERED && (
-                        <p className="text-xs text-subtle">
-                          Powered by Scientifica
-                        </p>
-                      )}
-                    </div>
-                  ) : (
-                    <HeaderTitle backgroundToggled={true}>Scientifica</HeaderTitle>
-                  )}
-                </div>
-              </div>
-            </Link>
-          </div>
-=======
         <div className="w-full ml-4  mt-1 h-8 justify-start mb-4 flex">
           <LogoComponent
             show={true}
@@ -81,20 +46,13 @@
             backgroundToggled={false}
             isAdmin={true}
           />
->>>>>>> f83e7bfc
         </div>
         <div className="flex w-full justify-center">
           <Link href="/chat">
             <button className="text-sm hover:bg-background-settings-hover flex items-center block w-52 py-2.5 flex px-2 text-left hover:bg-opacity-80 cursor-pointer rounded">
               <CgArrowsExpandUpLeft className="my-auto" size={18} />
               <p className="ml-1 break-words line-clamp-2 ellipsis leading-none">
-<<<<<<< HEAD
-                Back to{" "}
-                {combinedSettings.enterpriseSettings?.application_name ||
-                  "Scientifica Answer"}
-=======
                 Exit Admin
->>>>>>> f83e7bfc
               </p>
             </button>
           </Link>
@@ -137,11 +95,7 @@
           key={"onyxVersion"}
         >
           <h2 className="text-xs text-text w-52 font-medium pb-2">
-<<<<<<< HEAD
             Scientifica Answer version: {combinedSettings.webVersion}
-=======
-            Onyx version: {combinedSettings.webVersion}
->>>>>>> f83e7bfc
           </h2>
         </div>
       )}
