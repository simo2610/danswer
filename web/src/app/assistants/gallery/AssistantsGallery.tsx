"use client";

import { Persona } from "@/app/admin/assistants/interfaces";
import { AssistantIcon } from "@/components/assistants/AssistantIcon";
import { User } from "@/lib/types";
import { Button } from "@tremor/react";
import Link from "next/link";
import { useState } from "react";
import { FiMinus, FiPlus, FiX } from "react-icons/fi";
import { NavigationButton } from "../NavigationButton";
import { AssistantsPageTitle } from "../AssistantsPageTitle";
import {
  addAssistantToList,
  removeAssistantFromList,
} from "@/lib/assistants/updateAssistantPreferences";
import { usePopup } from "@/components/admin/connectors/Popup";
import { useRouter } from "next/navigation";
import { AssistantTools, ToolsDisplay } from "../ToolsDisplay";

export function AssistantsGallery({
  assistants,
  user,
}: {
  assistants: Persona[];
  user: User | null;
}) {
  function filterAssistants(assistants: Persona[], query: string): Persona[] {
    return assistants.filter(
      (assistant) =>
        assistant.name.toLowerCase().includes(query.toLowerCase()) ||
        assistant.description.toLowerCase().includes(query.toLowerCase())
    );
  }

  const router = useRouter();

  const [searchQuery, setSearchQuery] = useState("");
  const { popup, setPopup } = usePopup();

  const allAssistantIds = assistants.map((assistant) => assistant.id);
  const filteredAssistants = filterAssistants(assistants, searchQuery);

  return (
    <>
      {popup}
      <div className="mx-auto w-searchbar-xs 2xl:w-searchbar-sm 3xl:w-searchbar">
        <AssistantsPageTitle>Assistant Gallery</AssistantsPageTitle>
        <div className="flex justify-center mb-6">
          <Link href="/assistants/mine">
            <NavigationButton>View Your Assistants</NavigationButton>
          </Link>
        </div>

        <p className="text-center mb-6">
          Discover and create custom assistants that combine instructions, extra
          knowledge, and any combination of tools.
        </p>

        <div className="mb-6">
          <input
            type="text"
            placeholder="Search assistants..."
            value={searchQuery}
            onChange={(e) => setSearchQuery(e.target.value)}
            className="
            w-full
            p-2
            border
            border-gray-300
            rounded
            focus:outline-none
            focus:ring-2
            focus:ring-blue-500
          "
          />
        </div>
        <div
          className="
          w-full
          grid
          grid-cols-2
          gap-4
          py-2
        "
        >
          {filteredAssistants.map((assistant) => (
            <div
              key={assistant.id}
              className="
              bg-background-emphasis
              rounded-lg
              shadow-md
              p-4
            "
            >
              <div className="flex items-center">
                <AssistantIcon assistant={assistant} />
                <h2
                  className="
                  text-xl
                  font-semibold
                  my-auto
                  ml-2
                  text-strong
                "
                >
                  {assistant.name}
                </h2>
                {user && (
                  <div className="ml-auto">
                    {!user.preferences?.chosen_assistants ||
                    user.preferences?.chosen_assistants?.includes(
                      assistant.id
                    ) ? (
                      <Button
                        className="
                          mr-2
                          my-auto
                        "
                        icon={FiMinus}
                        onClick={async () => {
                          if (
                            user.preferences?.chosen_assistants &&
                            user.preferences?.chosen_assistants.length === 1
                          ) {
                            setPopup({
                              message: `Cannot remove "${assistant.name}" - you must have at least one assistant.`,
                              type: "error",
                            });
                            return;
                          }

                          const success = await removeAssistantFromList(
                            assistant.id,
                            user.preferences?.chosen_assistants ||
                              allAssistantIds
                          );
                          if (success) {
                            setPopup({
                              message: `"${assistant.name}" has been removed from your list.`,
                              type: "success",
                            });
                            router.refresh();
                          } else {
                            setPopup({
                              message: `"${assistant.name}" could not be removed from your list.`,
                              type: "error",
                            });
                          }
                        }}
                        size="xs"
                        color="red"
                      >
                        Remove
                      </Button>
                    ) : (
                      <Button
                        className="
                      mr-2
                      my-auto
                    "
                        icon={FiPlus}
                        onClick={async () => {
                          const success = await addAssistantToList(
                            assistant.id,
                            user.preferences?.chosen_assistants ||
                              allAssistantIds
                          );
                          if (success) {
                            setPopup({
                              message: `"${assistant.name}" has been added to your list.`,
                              type: "success",
                            });
                            router.refresh();
                          } else {
                            setPopup({
                              message: `"${assistant.name}" could not be added to your list.`,
                              type: "error",
                            });
                          }
                        }}
                        size="xs"
                        color="green"
                      >
                        Add
                      </Button>
                    )}
                  </div>
                )}
              </div>

              <p className="text-sm mt-2">{assistant.description}</p>
<<<<<<< HEAD
              <p className="text-subtle text-sm mt-2">
                Author: {assistant.owner?.email || "Scientifica Answer"}
=======
              <p className="text-subtle text-sm my-2">
                Author: {assistant.owner?.email || "Danswer"}
>>>>>>> 3938a053
              </p>
              {assistant.tools.length > 0 && (
                <AssistantTools list assistant={assistant} />
              )}
            </div>
          ))}
        </div>
      </div>
    </>
  );
}<|MERGE_RESOLUTION|>--- conflicted
+++ resolved
@@ -190,13 +190,8 @@
               </div>
 
               <p className="text-sm mt-2">{assistant.description}</p>
-<<<<<<< HEAD
-              <p className="text-subtle text-sm mt-2">
-                Author: {assistant.owner?.email || "Scientifica Answer"}
-=======
               <p className="text-subtle text-sm my-2">
-                Author: {assistant.owner?.email || "Danswer"}
->>>>>>> 3938a053
+                Author: {assistant.owner?.email || "Scientifica Answe"}
               </p>
               {assistant.tools.length > 0 && (
                 <AssistantTools list assistant={assistant} />
