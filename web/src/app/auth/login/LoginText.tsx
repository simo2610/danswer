"use client";

import React, { useContext } from "react";
import { SettingsContext } from "@/components/settings/SettingsProvider";

export const LoginText = () => {
  const settings = useContext(SettingsContext);

  // if (!settings) {
  //   throw new Error("SettingsContext is not available");
  // }

  return (
<<<<<<< HEAD
    <>Log In to {settings?.enterpriseSettings?.application_name || "Scientifica Answer"}</>
=======
    <>
      Log In to{" "}
      {(settings && settings?.enterpriseSettings?.application_name) ||
        "Danswer"}
    </>
>>>>>>> 33974fc1
  );
};<|MERGE_RESOLUTION|>--- conflicted
+++ resolved
@@ -11,14 +11,10 @@
   // }
 
   return (
-<<<<<<< HEAD
-    <>Log In to {settings?.enterpriseSettings?.application_name || "Scientifica Answer"}</>
-=======
     <>
       Log In to{" "}
       {(settings && settings?.enterpriseSettings?.application_name) ||
-        "Danswer"}
+        "Scientifica Answer"}
     </>
->>>>>>> 33974fc1
   );
 };