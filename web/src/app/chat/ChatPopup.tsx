--- conflicted
+++ resolved
@@ -29,26 +29,17 @@
     return null;
   }
 
-<<<<<<< HEAD
-  let popupTitle = settings.enterpriseSettings.custom_popup_header;
-  if (!popupTitle) {
-    popupTitle = `Welcome to ${
-      settings.enterpriseSettings.application_name || "Scientifica Answer"
-    }!`;
-  }
-=======
   const popupTitle =
     enterpriseSettings?.custom_popup_header ||
     (isConsentScreen
       ? "Terms of Use"
-      : `Welcome to ${enterpriseSettings?.application_name || "Danswer"}!`);
+      : `Welcome to ${enterpriseSettings?.application_name || "Scientifica Answer"}!`);
 
   const popupContent =
     enterpriseSettings?.custom_popup_content ||
     (isConsentScreen
       ? "By clicking 'I Agree', you acknowledge that you agree to the terms of use of this application and consent to proceed."
       : "");
->>>>>>> fffb9c15
 
   return (
     <Modal width="w-3/6 xl:w-[700px]" title={popupTitle}>
