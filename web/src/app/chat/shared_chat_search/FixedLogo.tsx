--- conflicted
+++ resolved
@@ -65,34 +65,10 @@
         href="/chat"
         className="fixed cursor-pointer flex z-40 left-4 top-3 h-8"
       >
-<<<<<<< HEAD
-        <div className="max-w-[200px] mobile:hidden flex items-center gap-x-1 my-auto">
-          <div className="flex-none my-auto">
-            <Logo height={24} width={24} />
-          </div>
-          <div className="w-full">
-            {enterpriseSettings && enterpriseSettings.application_name ? (
-              <div>
-                <HeaderTitle backgroundToggled={backgroundToggled}>
-                  {enterpriseSettings.application_name}
-                </HeaderTitle>
-                {!NEXT_PUBLIC_DO_NOT_USE_TOGGLE_OFF_DANSWER_POWERED && (
-                  <p className="text-xs text-subtle">Powered by Scientifica Venture Capital</p>
-                )}
-              </div>
-            ) : (
-              <HeaderTitle backgroundToggled={backgroundToggled}>
-                Scientifica
-              </HeaderTitle>
-            )}
-          </div>
-        </div>
-=======
         <LogoComponent
           enterpriseSettings={enterpriseSettings!}
           backgroundToggled={backgroundToggled}
         />
->>>>>>> f83e7bfc
       </Link>
       <div className="mobile:hidden fixed left-4 bottom-4">
         <FiSidebar
