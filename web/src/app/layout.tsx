--- conflicted
+++ resolved
@@ -42,11 +42,7 @@
   }
 
   return {
-<<<<<<< HEAD
     title: enterpriseSettings?.application_name ?? "Scientifica Answer",
-=======
-    title: enterpriseSettings?.application_name ?? "Onyx",
->>>>>>> f83e7bfc
     description: "Question answering for your documents",
     icons: {
       icon: logoLocation,
