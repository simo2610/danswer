--- conflicted
+++ resolved
@@ -56,11 +56,7 @@
   }
 
   return {
-<<<<<<< HEAD
     title: enterpriseSettings?.application_name ?? "Scientifica Answer",
-=======
-    title: enterpriseSettings?.application_name || "Onyx",
->>>>>>> 9c730992
     description: "Question answering for your documents",
     icons: {
       icon: logoLocation,
