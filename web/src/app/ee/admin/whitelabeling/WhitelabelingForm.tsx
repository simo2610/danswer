"use client";

import { useRouter } from "next/navigation";
import { EnterpriseSettings } from "@/app/admin/settings/interfaces";
import { useContext, useState } from "react";
import { SettingsContext } from "@/components/settings/SettingsProvider";
import { Form, Formik } from "formik";
import * as Yup from "yup";
import {
  BooleanFormField,
  Label,
  SubLabel,
  TextFormField,
} from "@/components/admin/connectors/Field";
import { Button, Divider, Text } from "@tremor/react";
import { ImageUpload } from "./ImageUpload";
import { AdvancedOptionsToggle } from "@/components/AdvancedOptionsToggle";
import Link from "next/link";

export function WhitelabelingForm() {
  const router = useRouter();
  const [selectedLogo, setSelectedLogo] = useState<File | null>(null);
  const [selectedLogotype, setSelectedLogotype] = useState<File | null>(null);

  const [showAdvancedOptions, setShowAdvancedOptions] = useState(false);

  const settings = useContext(SettingsContext);
  if (!settings) {
    return null;
  }
  const enterpriseSettings = settings.enterpriseSettings;

  async function updateEnterpriseSettings(newValues: EnterpriseSettings) {
    const response = await fetch("/api/admin/enterprise-settings", {
      method: "PUT",
      headers: {
        "Content-Type": "application/json",
      },
      body: JSON.stringify({
        ...(enterpriseSettings || {}),
        ...newValues,
      }),
    });
    if (response.ok) {
      router.refresh();
    } else {
      const errorMsg = (await response.json()).detail;
      alert(`Failed to update settings. ${errorMsg}`);
    }
  }

  return (
    <div>
      <Formik
        initialValues={{
          application_name: enterpriseSettings?.application_name || null,
          use_custom_logo: enterpriseSettings?.use_custom_logo || false,
          use_custom_logotype: enterpriseSettings?.use_custom_logotype || false,
          two_lines_for_chat_header:
            enterpriseSettings?.two_lines_for_chat_header || false,
          custom_header_content:
            enterpriseSettings?.custom_header_content || "",
          custom_popup_header: enterpriseSettings?.custom_popup_header || "",
          custom_popup_content: enterpriseSettings?.custom_popup_content || "",
          custom_lower_disclaimer_content:
            enterpriseSettings?.custom_lower_disclaimer_content || "",
          custom_nav_items: enterpriseSettings?.custom_nav_items || [],
          enable_consent_screen:
            enterpriseSettings?.enable_consent_screen || false,
        }}
        validationSchema={Yup.object().shape({
          application_name: Yup.string().nullable(),
          use_custom_logo: Yup.boolean().required(),
          use_custom_logotype: Yup.boolean().required(),
          custom_header_content: Yup.string().nullable(),
          two_lines_for_chat_header: Yup.boolean().nullable(),
          custom_popup_header: Yup.string().nullable(),
          custom_popup_content: Yup.string().nullable(),
          custom_lower_disclaimer_content: Yup.string().nullable(),
          enable_consent_screen: Yup.boolean().nullable(),
        })}
        onSubmit={async (values, formikHelpers) => {
          formikHelpers.setSubmitting(true);

          if (selectedLogo) {
            values.use_custom_logo = true;

            const formData = new FormData();
            formData.append("file", selectedLogo);
            setSelectedLogo(null);
            const response = await fetch(
              "/api/admin/enterprise-settings/logo",
              {
                method: "PUT",
                body: formData,
              }
            );
            if (!response.ok) {
              const errorMsg = (await response.json()).detail;
              alert(`Failed to upload logo. ${errorMsg}`);
              formikHelpers.setSubmitting(false);
              return;
            }
          }

          if (selectedLogotype) {
            values.use_custom_logotype = true;

            const formData = new FormData();
            formData.append("file", selectedLogotype);
            setSelectedLogotype(null);
            const response = await fetch(
              "/api/admin/enterprise-settings/logo?is_logotype=true",
              {
                method: "PUT",
                body: formData,
              }
            );
            if (!response.ok) {
              const errorMsg = (await response.json()).detail;
              alert(`Failed to upload logo. ${errorMsg}`);
              formikHelpers.setSubmitting(false);
              return;
            }
          }

          formikHelpers.setValues(values);
          await updateEnterpriseSettings(values);
        }}
      >
        {({ isSubmitting, values, setValues }) => (
          <Form>
            <TextFormField
              label="Application Name"
              name="application_name"
              subtext={`The custom name you are giving Danswer for your organization. This will replace 'Danswer' everywhere in the UI.`}
              placeholder="Custom name which will replace 'Danswer'"
              disabled={isSubmitting}
            />

            <Label className="mt-4">Custom Logo</Label>

            {values.use_custom_logo ? (
              <div className="mt-3">
                <SubLabel>Current Custom Logo: </SubLabel>
                <img
                  src={"/api/enterprise-settings/logo?u=" + Date.now()}
                  alt="logo"
                  style={{ objectFit: "contain" }}
                  className="w-32 h-32 mb-10 mt-4"
                />

                <Button
                  color="red"
                  size="xs"
                  type="button"
                  className="mb-8"
                  onClick={async () => {
                    const valuesWithoutLogo = {
                      ...values,
                      use_custom_logo: false,
                    };
                    await updateEnterpriseSettings(valuesWithoutLogo);
                    setValues(valuesWithoutLogo);
                  }}
                >
                  Delete
                </Button>

                <SubLabel>
                  Override the current custom logo by uploading a new image
                  below and clicking the Update button.
                </SubLabel>
              </div>
            ) : (
              <SubLabel>
                Specify your own logo to replace the standard Danswer logo.
              </SubLabel>
            )}

            <ImageUpload
              selectedFile={selectedLogo}
              setSelectedFile={setSelectedLogo}
            />

            <Divider />

            <AdvancedOptionsToggle
              showAdvancedOptions={showAdvancedOptions}
              setShowAdvancedOptions={setShowAdvancedOptions}
            />

            {showAdvancedOptions && (
              <div className="w-full flex flex-col gap-y-4">
                <Text>
                  Read{" "}
                  <Link
                    href={"https://docs.danswer.dev/enterprise_edition/theming"}
                    className="text-link cursor-pointer"
                  >
                    the docs
                  </Link>{" "}
                  to see whitelabelling examples in action.
                </Text>

<<<<<<< HEAD
            <div className="mt-4">
              <TextFormField
                label="Custom Popup Header"
                name="custom_popup_header"
                subtext={`The title for the popup that will be displayed for each user on their initial visit 
                to the application. If left blank AND Custom Popup Content is specified, will use "Welcome to ${
                  values.application_name || "Scientifica Answer"
                }!".`}
                placeholder="Initial Popup Header"
                disabled={isSubmitting}
              />
            </div>

            <div className="mt-4">
              <TextFormField
                label="Custom Popup Content"
                name="custom_popup_content"
                subtext={`Custom Markdown content that will be displayed as a popup on initial visit to the application.`}
                placeholder="Your popup content..."
                isTextArea
                disabled={isSubmitting}
              />
            </div>
=======
                <TextFormField
                  label="Chat Header Content"
                  name="custom_header_content"
                  subtext={`Custom Markdown content that will be displayed as a banner at the top of the Chat page.`}
                  placeholder="Your header content..."
                  disabled={isSubmitting}
                />

                <BooleanFormField
                  name="two_lines_for_chat_header"
                  label="Two lines for chat header?"
                  subtext="If enabled, the chat header will be displayed on two lines instead of one."
                />

                <Divider />

                <TextFormField
                  label={
                    values.enable_consent_screen
                      ? "Consent Screen Header"
                      : "Popup Header"
                  }
                  name="custom_popup_header"
                  subtext={
                    values.enable_consent_screen
                      ? `The title for the consent screen that will be displayed for each user on their initial visit to the application. If left blank, title will default to "Terms of Use".`
                      : `The title for the popup that will be displayed for each user on their initial visit to the application. If left blank AND Custom Popup Content is specified, will use "Welcome to ${values.application_name || "Danswer"}!".`
                  }
                  placeholder={
                    values.enable_consent_screen
                      ? "Consent Screen Header"
                      : "Initial Popup Header"
                  }
                  disabled={isSubmitting}
                />

                <TextFormField
                  label={
                    values.enable_consent_screen
                      ? "Consent Screen Content"
                      : "Popup Content"
                  }
                  name="custom_popup_content"
                  subtext={
                    values.enable_consent_screen
                      ? `Custom Markdown content that will be displayed as a consent screen on initial visit to the application. If left blank, will default to "By clicking 'I Agree', you acknowledge that you agree to the terms of use of this application and consent to proceed."`
                      : `Custom Markdown content that will be displayed as a popup on initial visit to the application.`
                  }
                  placeholder={
                    values.enable_consent_screen
                      ? "Your consent screen content..."
                      : "Your popup content..."
                  }
                  isTextArea
                  disabled={isSubmitting}
                />

                <BooleanFormField
                  name="enable_consent_screen"
                  label="Enable Consent Screen"
                  subtext="If enabled, the initial popup will be transformed into a consent screen. Users will be required to agree to the terms before accessing the application on their first login."
                  disabled={isSubmitting}
                />

                <TextFormField
                  label="Chat Footer Text"
                  name="custom_lower_disclaimer_content"
                  subtext={`Custom Markdown content that will be displayed at the bottom of the Chat page.`}
                  placeholder="Your disclaimer content..."
                  isTextArea
                  disabled={isSubmitting}
                />

                <div>
                  <Label>Chat Footer Logotype</Label>

                  {values.use_custom_logotype ? (
                    <div className="mt-3">
                      <SubLabel>Current Custom Logotype: </SubLabel>
                      <img
                        src={
                          "/api/enterprise-settings/logotype?u=" + Date.now()
                        }
                        alt="logotype"
                        style={{ objectFit: "contain" }}
                        className="w-32 h-32 mb-10 mt-4"
                      />

                      <Button
                        color="red"
                        size="xs"
                        type="button"
                        className="mb-8"
                        onClick={async () => {
                          const valuesWithoutLogotype = {
                            ...values,
                            use_custom_logotype: false,
                          };
                          await updateEnterpriseSettings(valuesWithoutLogotype);
                          setValues(valuesWithoutLogotype);
                        }}
                      >
                        Delete
                      </Button>

                      <SubLabel>
                        Override your uploaded custom logotype by uploading a
                        new image below and clicking the Update button. This
                        logotype is the text-based logo that will be rendered at
                        the bottom right of the chat screen.
                      </SubLabel>
                    </div>
                  ) : (
                    <SubLabel>
                      Add a custom logotype by uploading a new image below and
                      clicking the Update button. This logotype is the
                      text-based logo that will be rendered at the bottom right
                      of the chat screen.
                    </SubLabel>
                  )}
                  <ImageUpload
                    selectedFile={selectedLogotype}
                    setSelectedFile={setSelectedLogotype}
                  />
                </div>
              </div>
            )}
>>>>>>> fffb9c15

            <Button type="submit" className="mt-4">
              Update
            </Button>
          </Form>
        )}
      </Formik>
    </div>
  );
}<|MERGE_RESOLUTION|>--- conflicted
+++ resolved
@@ -203,31 +203,6 @@
                   to see whitelabelling examples in action.
                 </Text>
 
-<<<<<<< HEAD
-            <div className="mt-4">
-              <TextFormField
-                label="Custom Popup Header"
-                name="custom_popup_header"
-                subtext={`The title for the popup that will be displayed for each user on their initial visit 
-                to the application. If left blank AND Custom Popup Content is specified, will use "Welcome to ${
-                  values.application_name || "Scientifica Answer"
-                }!".`}
-                placeholder="Initial Popup Header"
-                disabled={isSubmitting}
-              />
-            </div>
-
-            <div className="mt-4">
-              <TextFormField
-                label="Custom Popup Content"
-                name="custom_popup_content"
-                subtext={`Custom Markdown content that will be displayed as a popup on initial visit to the application.`}
-                placeholder="Your popup content..."
-                isTextArea
-                disabled={isSubmitting}
-              />
-            </div>
-=======
                 <TextFormField
                   label="Chat Header Content"
                   name="custom_header_content"
@@ -355,7 +330,6 @@
                 </div>
               </div>
             )}
->>>>>>> fffb9c15
 
             <Button type="submit" className="mt-4">
               Update
