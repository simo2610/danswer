FROM python:3.11.7-slim-bookworm

LABEL com.danswer.maintainer="founders@onyx.app"
LABEL com.danswer.description="This image is the web/frontend container of Onyx which \
    contains code for both the Community and Enterprise editions of Onyx. If you do not \
    have a contract or agreement with DanswerAI, you are not permitted to use the Enterprise \
    Edition features outside of personal development or testing purposes. Please reach out to \
    founders@onyx.app for more information. Please visit https://github.com/onyx-dot-app/onyx"

# Default ONYX_VERSION, typically overriden during builds by GitHub Actions.
ARG ONYX_VERSION=0.8-dev
# DO_NOT_TRACK is used to disable telemetry for Unstructured
ENV ONYX_VERSION=${ONYX_VERSION} \
    DANSWER_RUNNING_IN_DOCKER="true" \
    DO_NOT_TRACK="true"


RUN echo "ONYX_VERSION: ${ONYX_VERSION}"
# Install system dependencies
# cmake needed for psycopg (postgres)
# libpq-dev needed for psycopg (postgres)
# curl included just for users' convenience
# zip for Vespa step futher down
# ca-certificates for HTTPS
RUN apt-get update && \
    apt-get install -y \
<<<<<<< HEAD
    cmake \
    curl \
    zip \
    ca-certificates \
    libgnutls30=3.7.9-2+deb12u3 \
    libblkid1=2.38.1-5+deb12u1 \
    libmount1=2.38.1-5+deb12u1 \
    libsmartcols1=2.38.1-5+deb12u1 \
    libuuid1=2.38.1-5+deb12u1 \
    libxmlsec1-dev \
    pkg-config \
    gcc && \
=======
        cmake \
        curl \
        zip \
        ca-certificates \
        libgnutls30 \
        libblkid1 \
        libmount1 \
        libsmartcols1 \
        libuuid1 \
        libxmlsec1-dev \
        pkg-config \
        gcc \
        nano \
        vim && \
>>>>>>> 1f2af373
    rm -rf /var/lib/apt/lists/* && \
    apt-get clean



# Install Python dependencies
# Remove py which is pulled in by retry, py is not needed and is a CVE
COPY ./requirements/default.txt /tmp/requirements.txt
COPY ./requirements/ee.txt /tmp/ee-requirements.txt
RUN pip install --no-cache-dir --upgrade \
    --retries 5 \
    --timeout 30 \
    -r /tmp/requirements.txt \
    -r /tmp/ee-requirements.txt && \
    pip uninstall -y py && \
    playwright install chromium && \
    playwright install-deps chromium && \
    ln -s /usr/local/bin/supervisord /usr/bin/supervisord

# Cleanup for CVEs and size reduction
# https://github.com/tornadoweb/tornado/issues/3107
# xserver-common and xvfb included by playwright installation but not needed after
# perl-base is part of the base Python Debian image but not needed for Onyx functionality
# perl-base could only be removed with --allow-remove-essential
RUN apt-get update && \
    apt-get remove -y --allow-remove-essential \
    perl-base \
    xserver-common \
    xvfb \
    cmake \
    libldap-2.5-0 \
    libxmlsec1-dev \
    pkg-config \
    gcc && \
    apt-get install -y libxmlsec1-openssl && \
    apt-get autoremove -y && \
    rm -rf /var/lib/apt/lists/* && \
    rm -f /usr/local/lib/python3.11/site-packages/tornado/test/test.key


# Pre-downloading models for setups with limited egress
RUN python -c "from tokenizers import Tokenizer; \
    Tokenizer.from_pretrained('nomic-ai/nomic-embed-text-v1')"

# Pre-downloading NLTK for setups with limited egress
RUN python -c "import nltk; \
    nltk.download('stopwords', quiet=True); \
    nltk.download('punkt', quiet=True);"
# nltk.download('wordnet', quiet=True); introduce this back if lemmatization is needed

# Set up application files
WORKDIR /app

# Enterprise Version Files
COPY ./ee /app/ee
COPY supervisord.conf /etc/supervisor/conf.d/supervisord.conf

# Set up application files
COPY ./onyx /app/onyx
COPY ./shared_configs /app/shared_configs
COPY ./alembic /app/alembic
COPY ./alembic_tenants /app/alembic_tenants
COPY ./alembic.ini /app/alembic.ini
COPY supervisord.conf /usr/etc/supervisord.conf

# Escape hatch scripts
COPY ./scripts/debugging /app/scripts/debugging
COPY ./scripts/force_delete_connector_by_id.py /app/scripts/force_delete_connector_by_id.py

# Put logo in assets
COPY ./assets /app/assets

ENV PYTHONPATH=/app

# Default command which does nothing
# This container is used by api server and background which specify their own CMD
CMD ["tail", "-f", "/dev/null"]<|MERGE_RESOLUTION|>--- conflicted
+++ resolved
@@ -24,20 +24,6 @@
 # ca-certificates for HTTPS
 RUN apt-get update && \
     apt-get install -y \
-<<<<<<< HEAD
-    cmake \
-    curl \
-    zip \
-    ca-certificates \
-    libgnutls30=3.7.9-2+deb12u3 \
-    libblkid1=2.38.1-5+deb12u1 \
-    libmount1=2.38.1-5+deb12u1 \
-    libsmartcols1=2.38.1-5+deb12u1 \
-    libuuid1=2.38.1-5+deb12u1 \
-    libxmlsec1-dev \
-    pkg-config \
-    gcc && \
-=======
         cmake \
         curl \
         zip \
@@ -52,7 +38,6 @@
         gcc \
         nano \
         vim && \
->>>>>>> 1f2af373
     rm -rf /var/lib/apt/lists/* && \
     apt-get clean
 
