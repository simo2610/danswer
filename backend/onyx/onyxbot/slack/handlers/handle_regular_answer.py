import functools
from collections.abc import Callable
from typing import Any
from typing import Optional
from typing import TypeVar

from retry import retry
from slack_sdk import WebClient
from slack_sdk.models.blocks import SectionBlock

from onyx.chat.chat_utils import prepare_chat_message_request
from onyx.chat.models import ChatOnyxBotResponse
from onyx.chat.process_message import gather_stream_for_slack
from onyx.chat.process_message import stream_chat_message_objects
from onyx.configs.app_configs import DISABLE_GENERATIVE_AI
from onyx.configs.constants import DEFAULT_PERSONA_ID
from onyx.configs.onyxbot_configs import DANSWER_BOT_DISABLE_DOCS_ONLY_ANSWER
from onyx.configs.onyxbot_configs import DANSWER_BOT_DISPLAY_ERROR_MSGS
from onyx.configs.onyxbot_configs import DANSWER_BOT_NUM_RETRIES
from onyx.configs.onyxbot_configs import DANSWER_FOLLOWUP_EMOJI
from onyx.configs.onyxbot_configs import DANSWER_REACT_EMOJI
from onyx.configs.onyxbot_configs import MAX_THREAD_CONTEXT_PERCENTAGE
from onyx.context.search.enums import OptionalSearchSetting
from onyx.context.search.models import BaseFilters
from onyx.context.search.models import RetrievalDetails
from onyx.db.engine import get_session_with_current_tenant
from onyx.db.models import SlackChannelConfig
from onyx.db.models import User
from onyx.db.persona import get_persona_by_id
from onyx.db.persona import persona_has_search_tool
from onyx.db.users import get_user_by_email
from onyx.onyxbot.slack.blocks import build_slack_response_blocks
from onyx.onyxbot.slack.handlers.utils import send_team_member_message
from onyx.onyxbot.slack.handlers.utils import slackify_message_thread
from onyx.onyxbot.slack.models import SlackMessageInfo
from onyx.onyxbot.slack.utils import respond_in_thread_or_channel
from onyx.onyxbot.slack.utils import SlackRateLimiter
from onyx.onyxbot.slack.utils import update_emote_react
from onyx.server.query_and_chat.models import CreateChatMessageRequest
from onyx.utils.logger import OnyxLoggingAdapter

srl = SlackRateLimiter()

RT = TypeVar("RT")  # return type


def rate_limits(
    client: WebClient, channel: str, thread_ts: Optional[str]
) -> Callable[[Callable[..., RT]], Callable[..., RT]]:
    def decorator(func: Callable[..., RT]) -> Callable[..., RT]:
        @functools.wraps(func)
        def wrapper(*args: Any, **kwargs: Any) -> RT:
            if not srl.is_available():
                func_randid, position = srl.init_waiter()
                srl.notify(client, channel, position, thread_ts)
                while not srl.is_available():
                    srl.waiter(func_randid)
            srl.acquire_slot()
            return func(*args, **kwargs)

        return wrapper

    return decorator


def handle_regular_answer(
    message_info: SlackMessageInfo,
    slack_channel_config: SlackChannelConfig,
    receiver_ids: list[str] | None,
    client: WebClient,
    channel: str,
    logger: OnyxLoggingAdapter,
    feedback_reminder_id: str | None,
    num_retries: int = DANSWER_BOT_NUM_RETRIES,
    thread_context_percent: float = MAX_THREAD_CONTEXT_PERCENTAGE,
    should_respond_with_error_msgs: bool = DANSWER_BOT_DISPLAY_ERROR_MSGS,
    disable_docs_only_answer: bool = DANSWER_BOT_DISABLE_DOCS_ONLY_ANSWER,
) -> bool:
    channel_conf = slack_channel_config.channel_config

    messages = message_info.thread_messages

    message_ts_to_respond_to = message_info.msg_to_respond
    is_bot_msg = message_info.is_bot_msg

    # Capture whether response mode for channel is ephemeral. Even if the channel is set
    # to respond with an ephemeral message, we still send as non-ephemeral if
    # the message is a dm with the Onyx bot.
    send_as_ephemeral = (
        slack_channel_config.channel_config.get("is_ephemeral", False)
        and not message_info.is_bot_dm
    )

    # If the channel mis configured to respond with an ephemeral message,
    # or the message is a dm to the Onyx bot, we should use the proper onyx user from the email.
    # This will make documents privately accessible to the user available to Onyx Bot answers.
    # Otherwise - if not ephemeral or DM to Onyx Bot - we must use None as the user to restrict
    # to public docs.

    user = None
    if message_info.is_bot_dm or send_as_ephemeral:
        if message_info.email:
            with get_session_with_current_tenant() as db_session:
                user = get_user_by_email(message_info.email, db_session)

    target_thread_ts = (
        None
        if send_as_ephemeral and len(message_info.thread_messages) < 2
        else message_ts_to_respond_to
    )
    target_receiver_ids = (
        [message_info.sender_id]
        if message_info.sender_id and send_as_ephemeral
        else receiver_ids
    )

    document_set_names: list[str] | None = None
    prompt = None
    # If no persona is specified, use the default search based persona
    # This way slack flow always has a persona
    persona = slack_channel_config.persona
    if not persona:
        with get_session_with_current_tenant() as db_session:
            persona = get_persona_by_id(DEFAULT_PERSONA_ID, user, db_session)
            document_set_names = [
                document_set.name for document_set in persona.document_sets
            ]
            prompt = persona.prompts[0] if persona.prompts else None
    else:
        document_set_names = [
            document_set.name for document_set in persona.document_sets
        ]
        prompt = persona.prompts[0] if persona.prompts else None

    with get_session_with_current_tenant() as db_session:
        expecting_search_result = persona_has_search_tool(persona.id, db_session)

    # TODO: Add in support for Slack to truncate messages based on max LLM context
    # llm, _ = get_llms_for_persona(persona)

    # llm_tokenizer = get_tokenizer(
    #     model_name=llm.config.model_name,
    #     provider_type=llm.config.model_provider,
    # )

    # # In cases of threads, split the available tokens between docs and thread context
    # input_tokens = get_max_input_tokens(
    #     model_name=llm.config.model_name,
    #     model_provider=llm.config.model_provider,
    # )
    # max_history_tokens = int(input_tokens * thread_context_percent)
    # combined_message = combine_message_thread(
    #     messages, max_tokens=max_history_tokens, llm_tokenizer=llm_tokenizer
    # )

    # NOTE: only the message history will contain the person asking. This is likely
    # fine since the most common use case for this info is when referring to a user
    # who previously posted in the thread.
    user_message = messages[-1]
    history_messages = messages[:-1]
    single_message_history = slackify_message_thread(history_messages) or None

    # Always check for ACL permissions, also for documnt sets that were explicitly added
    # to the Bot by the Administrator. (Change relative to earlier behavior where all documents
    # in an attached document set were available to all users in the channel.)
    bypass_acl = False

    if not message_ts_to_respond_to and not is_bot_msg:
        # if the message is not "/onyx" command, then it should have a message ts to respond to
        raise RuntimeError(
            "No message timestamp to respond to in `handle_message`. This should never happen."
        )

    @retry(
        tries=num_retries,
        delay=0.25,
        backoff=2,
    )
    @rate_limits(client=client, channel=channel, thread_ts=message_ts_to_respond_to)
    def _get_slack_answer(
        new_message_request: CreateChatMessageRequest, onyx_user: User | None
    ) -> ChatOnyxBotResponse:
        with get_session_with_current_tenant() as db_session:
            packets = stream_chat_message_objects(
                new_msg_req=new_message_request,
                user=onyx_user,
                db_session=db_session,
                bypass_acl=bypass_acl,
                single_message_history=single_message_history,
            )

            answer = gather_stream_for_slack(packets)

        if answer.error_msg:
            raise RuntimeError(answer.error_msg)

        return answer

    try:
        # By leaving time_cutoff and favor_recent as None, and setting enable_auto_detect_filters
        # it allows the slack flow to extract out filters from the user query
        filters = BaseFilters(
            source_type=None,
            document_set=document_set_names,
            time_cutoff=None,
        )

        # Default True because no other ways to apply filters in Slack (no nice UI)
        # Commenting this out because this is only available to the slackbot for now
        # later we plan to implement this at the persona level where this will get
        # commented back in
        # auto_detect_filters = (
        #     persona.llm_filter_extraction if persona is not None else True
        # )
        auto_detect_filters = slack_channel_config.enable_auto_filters
        retrieval_details = RetrievalDetails(
            run_search=OptionalSearchSetting.ALWAYS,
            real_time=False,
            filters=filters,
            enable_auto_detect_filters=auto_detect_filters,
        )

        with get_session_with_current_tenant() as db_session:
            answer_request = prepare_chat_message_request(
                message_text=user_message.message,
                user=user,
                persona_id=persona.id,
                # This is not used in the Slack flow, only in the answer API
                persona_override_config=None,
                prompt=prompt,
                message_ts_to_respond_to=message_ts_to_respond_to,
                retrieval_details=retrieval_details,
                rerank_settings=None,  # Rerank customization supported in Slack flow
                db_session=db_session,
            )

        answer = _get_slack_answer(new_message_request=answer_request, onyx_user=user)

    except Exception as e:
        logger.exception(
            f"Unable to process message - did not successfully answer "
            f"in {num_retries} attempts"
        )
        # Optionally, respond in thread with the error message, Used primarily
        # for debugging purposes
        if should_respond_with_error_msgs:
            respond_in_thread_or_channel(
                client=client,
                channel=channel,
                receiver_ids=target_receiver_ids,
                text=f"Encountered exception when trying to answer: \n\n```{e}```",
                thread_ts=target_thread_ts,
                send_as_ephemeral=send_as_ephemeral,
            )

        # In case of failures, don't keep the reaction there permanently
        update_emote_react(
            emoji=DANSWER_REACT_EMOJI,
            channel=message_info.channel_to_respond,
            message_ts=message_info.msg_to_respond,
            remove=True,
            client=client,
        )

        return True

    # Edge case handling, for tracking down the Slack usage issue
    if answer is None:
        assert DISABLE_GENERATIVE_AI is True
        try:
            respond_in_thread_or_channel(
                client=client,
                channel=channel,
<<<<<<< HEAD
                receiver_ids=receiver_ids,
                text="Hello! Scientifica Answer has some results for you!",
=======
                receiver_ids=target_receiver_ids,
                text="Hello! Onyx has some results for you!",
>>>>>>> cf1b7e7a
                blocks=[
                    SectionBlock(
                        text="Scientifica Answer is down for maintenance.\nWe're working hard on recharging the AI!"
                    )
                ],
                thread_ts=target_thread_ts,
                send_as_ephemeral=send_as_ephemeral,
                # don't unfurl, since otherwise we will have 5+ previews which makes the message very long
                unfurl=False,
            )

            # For DM (ephemeral message), we need to create a thread via a normal message so the user can see
            # the ephemeral message. This also will give the user a notification which ephemeral message does not.

            # If the channel is ephemeral, we don't need to send a message to the user since they will already see the message
            if target_receiver_ids and not send_as_ephemeral:
                respond_in_thread_or_channel(
                    client=client,
                    channel=channel,
                    text=(
                        "👋 Hi, we've just gathered and forwarded the relevant "
                        + "information to the team. They'll get back to you shortly!"
                    ),
                    thread_ts=target_thread_ts,
                    send_as_ephemeral=send_as_ephemeral,
                )

            return False

        except Exception:
            logger.exception(
                f"Unable to process message - could not respond in slack in {num_retries} attempts"
            )
            return True

    # Got an answer at this point, can remove reaction and give results
    update_emote_react(
        emoji=DANSWER_REACT_EMOJI,
        channel=message_info.channel_to_respond,
        message_ts=message_info.msg_to_respond,
        remove=True,
        client=client,
    )

    if answer.answer_valid is False:
        logger.notice(
            "Answer was evaluated to be invalid, throwing it away without responding."
        )
        update_emote_react(
            emoji=DANSWER_FOLLOWUP_EMOJI,
            channel=message_info.channel_to_respond,
            message_ts=message_info.msg_to_respond,
            remove=False,
            client=client,
        )

        if answer.answer:
            logger.debug(answer.answer)
        return True

    retrieval_info = answer.docs
    if not retrieval_info and expecting_search_result:
        # This should not happen, even with no docs retrieved, there is still info returned
        raise RuntimeError("Failed to retrieve docs, cannot answer question.")

    top_docs = retrieval_info.top_documents if retrieval_info else []
    if not top_docs and expecting_search_result:
        logger.error(
            f"Unable to answer question: '{user_message}' - no documents found"
        )
        # Optionally, respond in thread with the error message
        # Used primarily for debugging purposes
        if should_respond_with_error_msgs:
            respond_in_thread_or_channel(
                client=client,
                channel=channel,
                receiver_ids=target_receiver_ids,
                text="Found no documents when trying to answer. Did you index any documents?",
                thread_ts=target_thread_ts,
                send_as_ephemeral=send_as_ephemeral,
            )
        return True

    if not answer.answer and disable_docs_only_answer:
        logger.notice(
            "Unable to find answer - not responding since the "
            "`DANSWER_BOT_DISABLE_DOCS_ONLY_ANSWER` env variable is set"
        )
        return True

    only_respond_if_citations = (
        channel_conf
        and "well_answered_postfilter" in channel_conf.get("answer_filters", [])
    )

    if (
        expecting_search_result
        and only_respond_if_citations
        and not answer.citations
        and not message_info.bypass_filters
    ):
        logger.error(
            f"Unable to find citations to answer: '{answer.answer}' - not answering!"
        )
        # Optionally, respond in thread with the error message
        # Used primarily for debugging purposes
        if should_respond_with_error_msgs:
            respond_in_thread_or_channel(
                client=client,
                channel=channel,
                receiver_ids=target_receiver_ids,
                text="Found no citations or quotes when trying to answer.",
                thread_ts=target_thread_ts,
                send_as_ephemeral=send_as_ephemeral,
            )
        return True

    if (
        send_as_ephemeral
        and target_receiver_ids is not None
        and len(target_receiver_ids) == 1
    ):
        offer_ephemeral_publication = True
        skip_ai_feedback = True
    else:
        offer_ephemeral_publication = False
        skip_ai_feedback = False if feedback_reminder_id else True

    all_blocks = build_slack_response_blocks(
        message_info=message_info,
        answer=answer,
        channel_conf=channel_conf,
        use_citations=True,  # No longer supporting quotes
        feedback_reminder_id=feedback_reminder_id,
        expecting_search_result=expecting_search_result,
        offer_ephemeral_publication=offer_ephemeral_publication,
        skip_ai_feedback=skip_ai_feedback,
    )

    try:
        respond_in_thread_or_channel(
            client=client,
            channel=channel,
            receiver_ids=target_receiver_ids,
            text="Hello! Onyx has some results for you!",
            blocks=all_blocks,
            thread_ts=target_thread_ts,
            # don't unfurl, since otherwise we will have 5+ previews which makes the message very long
            unfurl=False,
            send_as_ephemeral=send_as_ephemeral,
        )

        # For DM (ephemeral message), we need to create a thread via a normal message so the user can see
        # the ephemeral message. This also will give the user a notification which ephemeral message does not.
        # if there is no message_ts_to_respond_to, and we have made it this far, then this is a /onyx message
        # so we shouldn't send_team_member_message
        if (
            target_receiver_ids
            and message_ts_to_respond_to is not None
            and not send_as_ephemeral
            and target_thread_ts is not None
        ):
            send_team_member_message(
                client=client,
                channel=channel,
                thread_ts=target_thread_ts,
                receiver_ids=target_receiver_ids,
                send_as_ephemeral=send_as_ephemeral,
            )

        return False

    except Exception:
        logger.exception(
            f"Unable to process message - could not respond in slack in {num_retries} attempts"
        )
        return True<|MERGE_RESOLUTION|>--- conflicted
+++ resolved
@@ -271,13 +271,8 @@
             respond_in_thread_or_channel(
                 client=client,
                 channel=channel,
-<<<<<<< HEAD
-                receiver_ids=receiver_ids,
+                receiver_ids=target_receiver_ids,
                 text="Hello! Scientifica Answer has some results for you!",
-=======
-                receiver_ids=target_receiver_ids,
-                text="Hello! Onyx has some results for you!",
->>>>>>> cf1b7e7a
                 blocks=[
                     SectionBlock(
                         text="Scientifica Answer is down for maintenance.\nWe're working hard on recharging the AI!"
@@ -422,7 +417,7 @@
             client=client,
             channel=channel,
             receiver_ids=target_receiver_ids,
-            text="Hello! Onyx has some results for you!",
+            text="Hello! Scientifica Answer has some results for you!",
             blocks=all_blocks,
             thread_ts=target_thread_ts,
             # don't unfurl, since otherwise we will have 5+ previews which makes the message very long
