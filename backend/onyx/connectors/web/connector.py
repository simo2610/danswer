--- conflicted
+++ resolved
@@ -129,11 +129,7 @@
 
 def check_internet_connection(url: str) -> None:
     try:
-<<<<<<< HEAD
-        response = requests.get(url, timeout=(3,6))
-=======
         response = requests.get(url, timeout=3, headers=DEFAULT_HEADERS)
->>>>>>> 9c730992
         response.raise_for_status()
     except requests.exceptions.HTTPError as e:
         # Extract status code from the response, defaulting to -1 if response is None
