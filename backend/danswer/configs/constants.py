--- conflicted
+++ resolved
@@ -108,11 +108,8 @@
     R2 = "r2"
     GOOGLE_CLOUD_STORAGE = "google_cloud_storage"
     OCI_STORAGE = "oci_storage"
-<<<<<<< HEAD
     MONDAY_COM = "monday_com"
-=======
     XENFORO = "xenforo"
->>>>>>> fffb9c15
     NOT_APPLICABLE = "not_applicable"
 
 
